<!-- BEGIN MUNGE: UNVERSIONED_WARNING -->


<!-- END MUNGE: UNVERSIONED_WARNING -->

<<<<<<< HEAD
# Compute Resources

**Table of Contents**
<!-- BEGIN MUNGE: GENERATED_TOC -->

- [Compute Resources](#compute-resources)
  - [Resource Requests and Limits of Pod and Container](#resource-requests-and-limits-of-pod-and-container)
  - [How Pods with Resource Requests are Scheduled](#how-pods-with-resource-requests-are-scheduled)
  - [How Pods with Resource Limits are Run](#how-pods-with-resource-limits-are-run)
  - [Monitoring Compute Resource Usage](#monitoring-compute-resource-usage)
  - [Troubleshooting](#troubleshooting)
    - [My pods are pending with event message failedScheduling](#my-pods-are-pending-with-event-message-failedscheduling)
    - [My container is terminated](#my-container-is-terminated)
  - [Planned Improvements](#planned-improvements)

<!-- END MUNGE: GENERATED_TOC -->

When specifying a [pod](pods.md), you can optionally specify how much CPU and memory (RAM) each
container needs.  When containers have their resource requests specified, the scheduler is
able to make better decisions about which nodes to place pods on; and when containers have their
limits specified, contention for resources on a node can be handled in a specified manner. For
more details about the difference between requests and limits, please refer to
[Resource QoS](../proposals/resource-qos.md).

*CPU* and *memory* are each a *resource type*.  A resource type has a base unit.  CPU is specified
in units of cores.  Memory is specified in units of bytes.

CPU and RAM are collectively referred to as *compute resources*, or just *resources*.  Compute
resources are measureable quantities which can be requested, allocated, and consumed.  They are
distinct from [API resources](working-with-resources.md).  API resources, such as pods and
[services](services.md) are objects that can be written to and retrieved from the Kubernetes API
server.

## Resource Requests and Limits of Pod and Container

Each container of a Pod can optionally specify `spec.container[].resources.limits.cpu` and/or
`spec.container[].resources.limits.memory` and/or `spec.container[].resources.requests.cpu`
and/or `spec.container[].resources.requests.memory`.

Specifying resource requests and/or limits is optional. In some clusters, unset limits or requests
may be replaced with default values when a pod is created or updated. The default value depends on
how the cluster is configured. If value of requests is not specified, they are set to be equal
to limits by default. Please note that resource limits must be greater than or equal to resource
requests.

Although requests/limits can only be specified on individual containers, it is convenient to talk
about pod resource requests/limits.  A *pod resource request/limit* for a particular resource
type is the sum of the resource requests/limits of that type for each container in the pod, with
unset values treated as zero (or equal to default values in some cluster configurations).

The following pod has two containers.  Each has a request of 0.25 core of cpu and 64MiB
(2<sup>20</sup> bytes) of memory and a limit of 0.5 core of cpu and 128MiB of memory. The pod can
be said to have a request of 0.5 core and 128 MiB of memory and a limit of 1 core and 256MiB of
memory.

```yaml
apiVersion: v1
kind: Pod
metadata:
  name: frontend
spec:
  containers:
  - name: db
    image: mysql
    resources:
      requests:
        memory: "64Mi"
        cpu: "250m"
      limits:
        memory: "128Mi"
        cpu: "500m"
  - name: wp
    image: wordpress
    resources:
      requests:
        memory: "64Mi"
        cpu: "250m"
      limits:
        memory: "128Mi"
        cpu: "500m"
```

## How Pods with Resource Requests are Scheduled

When a pod is created, the Kubernetes scheduler selects a node for the pod to
run on.  Each node has a maximum capacity for each of the resource types: the
amount of CPU and memory it can provide for pods.  The scheduler ensures that,
for each resource type (CPU and memory), the sum of the resource requests of the
containers scheduled to the node is less than the capacity of the node.  Note
that although actual memory or CPU resource usage on nodes is very low, the
scheduler will still refuse to place pods onto nodes if the capacity check
fails.  This protects against a resource shortage on a node when resource usage
later increases, such as due to a daily peak in request rate.

## How Pods with Resource Limits are Run

When kubelet starts a container of a pod, it passes the CPU and memory limits to the container
runner (Docker or rkt).

When using Docker:
- The `spec.container[].resources.limits.cpu` is multiplied by 1024, converted to an integer, and
  used as the value of the [`--cpu-shares`](
  https://docs.docker.com/reference/run/#runtime-constraints-on-resources) flag to the `docker run`
  command.
- The `spec.container[].resources.limits.memory` is converted to an integer, and used as the value
  of the [`--memory`](https://docs.docker.com/reference/run/#runtime-constraints-on-resources) flag
  to the `docker run` command.

**TODO: document behavior for rkt**

If a container exceeds its memory limit, it may be terminated.  If it is restartable, it will be
restarted by kubelet, as will any other type of runtime failure.

A container may or may not be allowed to exceed its CPU limit for extended periods of time.
However, it will not be killed for excessive CPU usage.

To determine if a container cannot be scheduled or is being killed due to resource limits, see the
"Troubleshooting" section below.

## Monitoring Compute Resource Usage

The resource usage of a pod is reported as part of the Pod status.

If [optional monitoring](http://releases.k8s.io/release-1.2/cluster/addons/cluster-monitoring/README.md) is configured for your cluster,
then pod resource usage can be retrieved from the monitoring system.

## Troubleshooting

### My pods are pending with event message failedScheduling

If the scheduler cannot find any node where a pod can fit, then the pod will remain unscheduled
until a place can be found.    An event will be produced each time the scheduler fails to find a
place for the pod, like this:

```console
$ kubectl describe pod frontend | grep -A 3 Events
Events:
  FirstSeen	LastSeen	 Count	From          Subobject   PathReason			Message
  36s		5s		 6	    {scheduler }              FailedScheduling	Failed for reason PodExceedsFreeCPU and possibly others

```

In the case shown above, the pod "frontend" fails to be scheduled due to insufficient
CPU resource on the node. Similar error messages can also suggest failure due to insufficient
memory (PodExceedsFreeMemory). In general, if a pod or pods are pending with this message and
alike, then there are several things to try:
- Add more nodes to the cluster.
- Terminate unneeded pods to make room for pending pods.
- Check that the pod is not larger than all the nodes.  For example, if all the nodes
have a capacity of `cpu: 1`, then a pod with a limit of `cpu: 1.1` will never be scheduled.

You can check node capacities and amounts allocated with the `kubectl describe nodes` command.
For example:

```console
$ kubectl describe nodes gke-cluster-4-386701dd-node-ww4p
Name:			gke-cluster-4-386701dd-node-ww4p
[ ... lines removed for clarity ...]
Capacity:
 cpu:		1
 memory:	464Mi
 pods:		40
Allocated resources (total requests):
 cpu:		910m
 memory:	2370Mi
 pods:		4
[ ... lines removed for clarity ...]
Pods:				(4 in total)
  Namespace			Name								CPU(milliCPU)			Memory(bytes)
  frontend 			webserver-ffj8j							500 (50% of total)		2097152000 (50% of total)
  kube-system			fluentd-cloud-logging-gke-cluster-4-386701dd-node-ww4p		100 (10% of total)		209715200 (5% of total)
  kube-system			kube-dns-v8-qopgw						310 (31% of total)		178257920 (4% of total)
TotalResourceLimits:
  CPU(milliCPU):		910 (91% of total)
  Memory(bytes):		2485125120 (59% of total)
[ ... lines removed for clarity ...]
```

Here you can see from the `Allocated resources` section that that a pod which ask for more than
90 millicpus or more than 1341MiB of memory will not be able to fit on this node.

Looking at the `Pods` section, you can see which pods are taking up space on the node.

The [resource quota](../admin/resource-quota.md) feature can be configured
to limit the total amount of resources that can be consumed.  If used in conjunction
with namespaces, it can prevent one team from hogging all the resources.

### My container is terminated

Your container may be terminated because it's resource-starved. To check if a container is being killed because it is hitting a resource limit, call `kubectl describe pod`
on the pod you are interested in:

```console
[12:54:41] $ ./cluster/kubectl.sh describe pod simmemleak-hra99
Name:                           simmemleak-hra99
Namespace:                      default
Image(s):                       saadali/simmemleak
Node:                           kubernetes-node-tf0f/10.240.216.66
Labels:                         name=simmemleak
Status:                         Running
Reason:             
Message:            
IP:                             10.244.2.75
Replication Controllers:        simmemleak (1/1 replicas created)
Containers:
  simmemleak:
    Image:  saadali/simmemleak
    Limits:
      cpu:                      100m
      memory:                   50Mi
    State:                      Running
      Started:                  Tue, 07 Jul 2015 12:54:41 -0700
    Last Termination State:     Terminated
      Exit Code:                1
      Started:                  Fri, 07 Jul 2015 12:54:30 -0700
      Finished:                 Fri, 07 Jul 2015 12:54:33 -0700
    Ready:                      False
    Restart Count:              5
Conditions:
  Type      Status
  Ready     False
Events:
  FirstSeen                         LastSeen                         Count  From                              SubobjectPath                       Reason      Message
  Tue, 07 Jul 2015 12:53:51 -0700   Tue, 07 Jul 2015 12:53:51 -0700  1      {scheduler }                                                          scheduled   Successfully assigned simmemleak-hra99 to kubernetes-node-tf0f
  Tue, 07 Jul 2015 12:53:51 -0700   Tue, 07 Jul 2015 12:53:51 -0700  1      {kubelet kubernetes-node-tf0f}    implicitly required container POD   pulled      Pod container image "gcr.io/google_containers/pause:0.8.0" already present on machine
  Tue, 07 Jul 2015 12:53:51 -0700   Tue, 07 Jul 2015 12:53:51 -0700  1      {kubelet kubernetes-node-tf0f}    implicitly required container POD   created     Created with docker id 6a41280f516d
  Tue, 07 Jul 2015 12:53:51 -0700   Tue, 07 Jul 2015 12:53:51 -0700  1      {kubelet kubernetes-node-tf0f}    implicitly required container POD   started     Started with docker id 6a41280f516d
  Tue, 07 Jul 2015 12:53:51 -0700   Tue, 07 Jul 2015 12:53:51 -0700  1      {kubelet kubernetes-node-tf0f}    spec.containers{simmemleak}         created     Created with docker id 87348f12526a
```

The `Restart Count:  5` indicates that the `simmemleak` container in this pod was terminated and restarted 5 times.

You can call `get pod` with the `-o go-template=...` option to fetch the status of previously terminated containers:

```console
[13:59:01] $ ./cluster/kubectl.sh  get pod -o go-template='{{range.status.containerStatuses}}{{"Container Name: "}}{{.name}}{{"\r\nLastState: "}}{{.lastState}}{{end}}'  simmemleak-60xbc
Container Name: simmemleak
LastState: map[terminated:map[exitCode:137 reason:OOM Killed startedAt:2015-07-07T20:58:43Z finishedAt:2015-07-07T20:58:43Z containerID:docker://0e4095bba1feccdfe7ef9fb6ebffe972b4b14285d5acdec6f0d3ae8a22fad8b2]]
```

We can see that this container was terminated because `reason:OOM Killed`, where *OOM* stands for Out Of Memory.

## Planned Improvements

The current system only allows resource quantities to be specified on a container.
It is planned to improve accounting for resources which are shared by all containers in a pod,
such as [EmptyDir volumes](volumes.md#emptydir).

The current system only supports container requests and limits for CPU and Memory.
It is planned to add new resource types, including a node disk space
resource, and a framework for adding custom [resource types](../design/resources.md#resource-types).

Kubernetes supports overcommitment of resources by supporting multiple levels of [Quality of Service](http://issue.k8s.io/168).

Currently, one unit of CPU means different things on different cloud providers, and on different
machine types within the same cloud providers.  For example, on AWS, the capacity of a node
is reported in [ECUs](http://aws.amazon.com/ec2/faqs/), while in GCE it is reported in logical
cores.  We plan to revise the definition of the cpu resource to allow for more consistency
across providers and platforms.
=======
This file has moved to: http://kubernetes.github.io/docs/user-guide/compute-resources/
>>>>>>> 7e9256b3




<!-- BEGIN MUNGE: IS_VERSIONED -->
<!-- TAG IS_VERSIONED -->
<!-- END MUNGE: IS_VERSIONED -->


<!-- BEGIN MUNGE: GENERATED_ANALYTICS -->
[![Analytics](https://kubernetes-site.appspot.com/UA-36037335-10/GitHub/docs/user-guide/compute-resources.md?pixel)]()
<!-- END MUNGE: GENERATED_ANALYTICS --><|MERGE_RESOLUTION|>--- conflicted
+++ resolved
@@ -3,269 +3,7 @@
 
 <!-- END MUNGE: UNVERSIONED_WARNING -->
 
-<<<<<<< HEAD
-# Compute Resources
-
-**Table of Contents**
-<!-- BEGIN MUNGE: GENERATED_TOC -->
-
-- [Compute Resources](#compute-resources)
-  - [Resource Requests and Limits of Pod and Container](#resource-requests-and-limits-of-pod-and-container)
-  - [How Pods with Resource Requests are Scheduled](#how-pods-with-resource-requests-are-scheduled)
-  - [How Pods with Resource Limits are Run](#how-pods-with-resource-limits-are-run)
-  - [Monitoring Compute Resource Usage](#monitoring-compute-resource-usage)
-  - [Troubleshooting](#troubleshooting)
-    - [My pods are pending with event message failedScheduling](#my-pods-are-pending-with-event-message-failedscheduling)
-    - [My container is terminated](#my-container-is-terminated)
-  - [Planned Improvements](#planned-improvements)
-
-<!-- END MUNGE: GENERATED_TOC -->
-
-When specifying a [pod](pods.md), you can optionally specify how much CPU and memory (RAM) each
-container needs.  When containers have their resource requests specified, the scheduler is
-able to make better decisions about which nodes to place pods on; and when containers have their
-limits specified, contention for resources on a node can be handled in a specified manner. For
-more details about the difference between requests and limits, please refer to
-[Resource QoS](../proposals/resource-qos.md).
-
-*CPU* and *memory* are each a *resource type*.  A resource type has a base unit.  CPU is specified
-in units of cores.  Memory is specified in units of bytes.
-
-CPU and RAM are collectively referred to as *compute resources*, or just *resources*.  Compute
-resources are measureable quantities which can be requested, allocated, and consumed.  They are
-distinct from [API resources](working-with-resources.md).  API resources, such as pods and
-[services](services.md) are objects that can be written to and retrieved from the Kubernetes API
-server.
-
-## Resource Requests and Limits of Pod and Container
-
-Each container of a Pod can optionally specify `spec.container[].resources.limits.cpu` and/or
-`spec.container[].resources.limits.memory` and/or `spec.container[].resources.requests.cpu`
-and/or `spec.container[].resources.requests.memory`.
-
-Specifying resource requests and/or limits is optional. In some clusters, unset limits or requests
-may be replaced with default values when a pod is created or updated. The default value depends on
-how the cluster is configured. If value of requests is not specified, they are set to be equal
-to limits by default. Please note that resource limits must be greater than or equal to resource
-requests.
-
-Although requests/limits can only be specified on individual containers, it is convenient to talk
-about pod resource requests/limits.  A *pod resource request/limit* for a particular resource
-type is the sum of the resource requests/limits of that type for each container in the pod, with
-unset values treated as zero (or equal to default values in some cluster configurations).
-
-The following pod has two containers.  Each has a request of 0.25 core of cpu and 64MiB
-(2<sup>20</sup> bytes) of memory and a limit of 0.5 core of cpu and 128MiB of memory. The pod can
-be said to have a request of 0.5 core and 128 MiB of memory and a limit of 1 core and 256MiB of
-memory.
-
-```yaml
-apiVersion: v1
-kind: Pod
-metadata:
-  name: frontend
-spec:
-  containers:
-  - name: db
-    image: mysql
-    resources:
-      requests:
-        memory: "64Mi"
-        cpu: "250m"
-      limits:
-        memory: "128Mi"
-        cpu: "500m"
-  - name: wp
-    image: wordpress
-    resources:
-      requests:
-        memory: "64Mi"
-        cpu: "250m"
-      limits:
-        memory: "128Mi"
-        cpu: "500m"
-```
-
-## How Pods with Resource Requests are Scheduled
-
-When a pod is created, the Kubernetes scheduler selects a node for the pod to
-run on.  Each node has a maximum capacity for each of the resource types: the
-amount of CPU and memory it can provide for pods.  The scheduler ensures that,
-for each resource type (CPU and memory), the sum of the resource requests of the
-containers scheduled to the node is less than the capacity of the node.  Note
-that although actual memory or CPU resource usage on nodes is very low, the
-scheduler will still refuse to place pods onto nodes if the capacity check
-fails.  This protects against a resource shortage on a node when resource usage
-later increases, such as due to a daily peak in request rate.
-
-## How Pods with Resource Limits are Run
-
-When kubelet starts a container of a pod, it passes the CPU and memory limits to the container
-runner (Docker or rkt).
-
-When using Docker:
-- The `spec.container[].resources.limits.cpu` is multiplied by 1024, converted to an integer, and
-  used as the value of the [`--cpu-shares`](
-  https://docs.docker.com/reference/run/#runtime-constraints-on-resources) flag to the `docker run`
-  command.
-- The `spec.container[].resources.limits.memory` is converted to an integer, and used as the value
-  of the [`--memory`](https://docs.docker.com/reference/run/#runtime-constraints-on-resources) flag
-  to the `docker run` command.
-
-**TODO: document behavior for rkt**
-
-If a container exceeds its memory limit, it may be terminated.  If it is restartable, it will be
-restarted by kubelet, as will any other type of runtime failure.
-
-A container may or may not be allowed to exceed its CPU limit for extended periods of time.
-However, it will not be killed for excessive CPU usage.
-
-To determine if a container cannot be scheduled or is being killed due to resource limits, see the
-"Troubleshooting" section below.
-
-## Monitoring Compute Resource Usage
-
-The resource usage of a pod is reported as part of the Pod status.
-
-If [optional monitoring](http://releases.k8s.io/release-1.2/cluster/addons/cluster-monitoring/README.md) is configured for your cluster,
-then pod resource usage can be retrieved from the monitoring system.
-
-## Troubleshooting
-
-### My pods are pending with event message failedScheduling
-
-If the scheduler cannot find any node where a pod can fit, then the pod will remain unscheduled
-until a place can be found.    An event will be produced each time the scheduler fails to find a
-place for the pod, like this:
-
-```console
-$ kubectl describe pod frontend | grep -A 3 Events
-Events:
-  FirstSeen	LastSeen	 Count	From          Subobject   PathReason			Message
-  36s		5s		 6	    {scheduler }              FailedScheduling	Failed for reason PodExceedsFreeCPU and possibly others
-
-```
-
-In the case shown above, the pod "frontend" fails to be scheduled due to insufficient
-CPU resource on the node. Similar error messages can also suggest failure due to insufficient
-memory (PodExceedsFreeMemory). In general, if a pod or pods are pending with this message and
-alike, then there are several things to try:
-- Add more nodes to the cluster.
-- Terminate unneeded pods to make room for pending pods.
-- Check that the pod is not larger than all the nodes.  For example, if all the nodes
-have a capacity of `cpu: 1`, then a pod with a limit of `cpu: 1.1` will never be scheduled.
-
-You can check node capacities and amounts allocated with the `kubectl describe nodes` command.
-For example:
-
-```console
-$ kubectl describe nodes gke-cluster-4-386701dd-node-ww4p
-Name:			gke-cluster-4-386701dd-node-ww4p
-[ ... lines removed for clarity ...]
-Capacity:
- cpu:		1
- memory:	464Mi
- pods:		40
-Allocated resources (total requests):
- cpu:		910m
- memory:	2370Mi
- pods:		4
-[ ... lines removed for clarity ...]
-Pods:				(4 in total)
-  Namespace			Name								CPU(milliCPU)			Memory(bytes)
-  frontend 			webserver-ffj8j							500 (50% of total)		2097152000 (50% of total)
-  kube-system			fluentd-cloud-logging-gke-cluster-4-386701dd-node-ww4p		100 (10% of total)		209715200 (5% of total)
-  kube-system			kube-dns-v8-qopgw						310 (31% of total)		178257920 (4% of total)
-TotalResourceLimits:
-  CPU(milliCPU):		910 (91% of total)
-  Memory(bytes):		2485125120 (59% of total)
-[ ... lines removed for clarity ...]
-```
-
-Here you can see from the `Allocated resources` section that that a pod which ask for more than
-90 millicpus or more than 1341MiB of memory will not be able to fit on this node.
-
-Looking at the `Pods` section, you can see which pods are taking up space on the node.
-
-The [resource quota](../admin/resource-quota.md) feature can be configured
-to limit the total amount of resources that can be consumed.  If used in conjunction
-with namespaces, it can prevent one team from hogging all the resources.
-
-### My container is terminated
-
-Your container may be terminated because it's resource-starved. To check if a container is being killed because it is hitting a resource limit, call `kubectl describe pod`
-on the pod you are interested in:
-
-```console
-[12:54:41] $ ./cluster/kubectl.sh describe pod simmemleak-hra99
-Name:                           simmemleak-hra99
-Namespace:                      default
-Image(s):                       saadali/simmemleak
-Node:                           kubernetes-node-tf0f/10.240.216.66
-Labels:                         name=simmemleak
-Status:                         Running
-Reason:             
-Message:            
-IP:                             10.244.2.75
-Replication Controllers:        simmemleak (1/1 replicas created)
-Containers:
-  simmemleak:
-    Image:  saadali/simmemleak
-    Limits:
-      cpu:                      100m
-      memory:                   50Mi
-    State:                      Running
-      Started:                  Tue, 07 Jul 2015 12:54:41 -0700
-    Last Termination State:     Terminated
-      Exit Code:                1
-      Started:                  Fri, 07 Jul 2015 12:54:30 -0700
-      Finished:                 Fri, 07 Jul 2015 12:54:33 -0700
-    Ready:                      False
-    Restart Count:              5
-Conditions:
-  Type      Status
-  Ready     False
-Events:
-  FirstSeen                         LastSeen                         Count  From                              SubobjectPath                       Reason      Message
-  Tue, 07 Jul 2015 12:53:51 -0700   Tue, 07 Jul 2015 12:53:51 -0700  1      {scheduler }                                                          scheduled   Successfully assigned simmemleak-hra99 to kubernetes-node-tf0f
-  Tue, 07 Jul 2015 12:53:51 -0700   Tue, 07 Jul 2015 12:53:51 -0700  1      {kubelet kubernetes-node-tf0f}    implicitly required container POD   pulled      Pod container image "gcr.io/google_containers/pause:0.8.0" already present on machine
-  Tue, 07 Jul 2015 12:53:51 -0700   Tue, 07 Jul 2015 12:53:51 -0700  1      {kubelet kubernetes-node-tf0f}    implicitly required container POD   created     Created with docker id 6a41280f516d
-  Tue, 07 Jul 2015 12:53:51 -0700   Tue, 07 Jul 2015 12:53:51 -0700  1      {kubelet kubernetes-node-tf0f}    implicitly required container POD   started     Started with docker id 6a41280f516d
-  Tue, 07 Jul 2015 12:53:51 -0700   Tue, 07 Jul 2015 12:53:51 -0700  1      {kubelet kubernetes-node-tf0f}    spec.containers{simmemleak}         created     Created with docker id 87348f12526a
-```
-
-The `Restart Count:  5` indicates that the `simmemleak` container in this pod was terminated and restarted 5 times.
-
-You can call `get pod` with the `-o go-template=...` option to fetch the status of previously terminated containers:
-
-```console
-[13:59:01] $ ./cluster/kubectl.sh  get pod -o go-template='{{range.status.containerStatuses}}{{"Container Name: "}}{{.name}}{{"\r\nLastState: "}}{{.lastState}}{{end}}'  simmemleak-60xbc
-Container Name: simmemleak
-LastState: map[terminated:map[exitCode:137 reason:OOM Killed startedAt:2015-07-07T20:58:43Z finishedAt:2015-07-07T20:58:43Z containerID:docker://0e4095bba1feccdfe7ef9fb6ebffe972b4b14285d5acdec6f0d3ae8a22fad8b2]]
-```
-
-We can see that this container was terminated because `reason:OOM Killed`, where *OOM* stands for Out Of Memory.
-
-## Planned Improvements
-
-The current system only allows resource quantities to be specified on a container.
-It is planned to improve accounting for resources which are shared by all containers in a pod,
-such as [EmptyDir volumes](volumes.md#emptydir).
-
-The current system only supports container requests and limits for CPU and Memory.
-It is planned to add new resource types, including a node disk space
-resource, and a framework for adding custom [resource types](../design/resources.md#resource-types).
-
-Kubernetes supports overcommitment of resources by supporting multiple levels of [Quality of Service](http://issue.k8s.io/168).
-
-Currently, one unit of CPU means different things on different cloud providers, and on different
-machine types within the same cloud providers.  For example, on AWS, the capacity of a node
-is reported in [ECUs](http://aws.amazon.com/ec2/faqs/), while in GCE it is reported in logical
-cores.  We plan to revise the definition of the cpu resource to allow for more consistency
-across providers and platforms.
-=======
 This file has moved to: http://kubernetes.github.io/docs/user-guide/compute-resources/
->>>>>>> 7e9256b3
 
 
 
